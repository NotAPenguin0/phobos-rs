--- conflicted
+++ resolved
@@ -37,7 +37,6 @@
 /// format.
 #[derive(Derivative)]
 #[derivative(Debug)]
-<<<<<<< HEAD
 pub struct ImgView {
     /// Reference to the [`VkDevice`](vk::Device)
     #[derivative(Debug="ignore")]
@@ -61,51 +60,11 @@
     /// First array layer in the viewed array layer range.
     pub base_layer: u32,
     /// Amount of array layers in the viewed array layer range.
-    pub layer_count: u32,
-=======
-pub struct ImgView /* <'image, 'view> */ {
-    // TODO: pub(crate) more often instead of everything public
-    // TODO: Remove device -> Just use an &'image Image.
-    /// Reference to the [`VkDevice`](vk::Device).
-    #[derivative(Debug="ignore")]
-    pub device: Arc<Device>,
-    /// [`VkImageView`](vk::ImageView) handle.
-    // TODO: Remove owned. Use Cow<'view, vk::ImageView>. Make handle private.
-    pub handle: vk::ImageView,
-    /// Whether this ImgView owns the [`VkImageView`](vk::ImageView) it holds.
-    pub owned: bool,
-    /// Information about this image view's properties.
-    pub info: ImageViewInfo,
-}
-
-// TODO: delete ImageView
-
-/// Abstraction over [`VkImageView`](vk::ImageView). An [`ImageView`] owns both the [`VkImageView`](vk::ImageView) and the [`VkImage`](vk::Image).
-/// It can be dereferenced into a non-owning [`ImgView`].
-#[derive(Derivative)]
-#[derivative(Debug)]
-pub struct ImageView {
-    // TODO: Remove this device (It's already on image.device)
-    #[derivative(Debug="ignore")]
-    pub device: Arc<Device>,
-    /// [`ImageView`] pointing to the stored image.
-    pub view: vk::ImageView,
-    /// Image owned by this [`ImageView`].
-    pub image: Image,
-    /// Information about the [`ImageView`].
-    pub info: ImageViewInfo,
->>>>>>> 9c2197f4
+    pub layer_count: u32
 }
 
 /// Reference-counted version of [`ImgView`].
 pub type ImageView = Arc<ImgView>;
-
-// Image -> VkImage
-// ImgView -> VkImageView 
-// ImageView -> Image + VkImageView
-// Problem: it's valid and reasonable to have more than one VkImageView
-// for the same image.
-// TODO: add lifetimes and reference to main image back
 
 impl Image {
     /// Construct a trivial [`ImageView`] from this [`Image`]. This is an image view that views the
